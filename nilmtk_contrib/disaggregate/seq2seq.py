from __future__ import print_function, division
from warnings import warn

from nilmtk.disaggregate import Disaggregator
from tensorflow.keras.layers import Conv1D, Dense, Dropout, Reshape, Flatten

import os
import pandas as pd
import numpy as np
import pickle
from collections import OrderedDict

from tensorflow.keras.optimizers import SGD
from tensorflow.keras.models import Sequential, load_model
import matplotlib.pyplot as plt
<<<<<<< HEAD
from sklearn.model_selection import train_test_split
from keras.callbacks import ModelCheckpoint
import keras.backend as K
=======
from tensorflow.keras.callbacks import ModelCheckpoint
import tensorflow.keras.backend as K
import random
random.seed(10)
np.random.seed(10)
>>>>>>> e7fc09e8


class SequenceLengthError(Exception):
    pass

class ApplianceNotFoundError(Exception):
    pass



class Seq2Seq(Disaggregator):

    def __init__(self, params):

        self.MODEL_NAME = "Seq2Seq"
        self.file_prefix = "{}-temp-weights".format(self.MODEL_NAME.lower())
        self.chunk_wise_training = params.get('chunk_wise_training',False)
        self.sequence_length = params.get('sequence_length',99)
        self.n_epochs = params.get('n_epochs', 10)
        self.models = OrderedDict()
        self.mains_mean = 1800
        self.mains_std = 600
        self.batch_size = params.get('batch_size',512)
        self.appliance_params = params.get('appliance_params',{})
        if self.sequence_length%2==0:
            print ("Sequence length should be odd!")
            raise (SequenceLengthError)

<<<<<<< HEAD
    def partial_fit(self, train_main, train_appliances, do_preprocessing=True, current_epoch=0, **load_kwargs):

=======
    def partial_fit(self, train_main, train_appliances, do_preprocessing=True, **load_kwargs):
>>>>>>> e7fc09e8
        print("...............Seq2Seq partial_fit running...............")
        if len(self.appliance_params) == 0:
            self.set_appliance_params(train_appliances)

        if do_preprocessing:
            train_main, train_appliances = self.call_preprocessing(
                train_main, train_appliances, 'train')

        train_main = pd.concat(train_main, axis=0)
        train_main = train_main.values.reshape((-1, self.sequence_length, 1))
        new_train_appliances = []
        for app_name, app_dfs in train_appliances:
            app_df = pd.concat(app_dfs, axis=0)
            app_df_values = app_df.values.reshape((-1, self.sequence_length))
            new_train_appliances.append((app_name, app_df_values))

        train_appliances = new_train_appliances
        for appliance_name, power in train_appliances:
            if appliance_name not in self.models:
                print("First model training for ", appliance_name)
                self.models[appliance_name] = self.return_network()
            else:
                print("Started Retraining model for ", appliance_name)

            model = self.models[appliance_name]
            if train_main.size > 0:
                # Sometimes chunks can be empty after dropping NANS
                if len(train_main) > 10:
                    # Do validation when you have sufficient samples
                    filepath = self.file_prefix + "-{}-epoch{}.h5".format(
                            "_".join(appliance_name.split()),
                            current_epoch,
                    )
                    checkpoint = ModelCheckpoint(filepath,monitor='val_loss',verbose=1,save_best_only=True,mode='min')
                    model.fit(
                            train_main, power,
                            validation_split=.15,
                            epochs=self.n_epochs,
                            batch_size=self.batch_size,
                            callbacks=[ checkpoint ],
                    )
                    model.load_weights(filepath)

    def disaggregate_chunk(self,test_main_list,model=None,do_preprocessing=True):

        if model is not None:
            self.models = model

        if do_preprocessing:
            test_main_list = self.call_preprocessing(
                test_main_list, submeters_lst=None, method='test')

        test_predictions = []
        for test_mains_df in test_main_list:

            disggregation_dict = {}
            test_main_array = test_mains_df.values.reshape((-1, self.sequence_length, 1))

            for appliance in self.models:

                prediction = []
                model = self.models[appliance]
                prediction = model.predict(test_main_array ,batch_size=self.batch_size)

                #####################
                # This block is for creating the average of predictions over the different sequences
                # the counts_arr keeps the number of times a particular timestamp has occured
                # the sum_arr keeps the number of times a particular timestamp has occured
                # the predictions are summed for  agiven time, and is divided by the number of times it has occured
                
                l = self.sequence_length
                n = len(prediction) + l - 1
                sum_arr = np.zeros((n))
                counts_arr = np.zeros((n))
                o = len(sum_arr)
                for i in range(len(prediction)):
                    sum_arr[i:i + l] += prediction[i].flatten()
                    counts_arr[i:i + l] += 1
                for i in range(len(sum_arr)):
                    sum_arr[i] = sum_arr[i] / counts_arr[i]

                #################
                prediction = self.appliance_params[appliance]['mean'] + (sum_arr * self.appliance_params[appliance]['std'])
                valid_predictions = prediction.flatten()
                valid_predictions = np.where(valid_predictions > 0, valid_predictions, 0)
                df = pd.Series(valid_predictions)
                disggregation_dict[appliance] = df
            results = pd.DataFrame(disggregation_dict, dtype='float32')
            test_predictions.append(results)

        return test_predictions

    def return_network(self):

        model = Sequential()
        # 1D Conv
        model.add(Conv1D(30,10,activation="relu",input_shape=(self.sequence_length,1),strides=2))
        model.add(Conv1D(30, 8, activation='relu', strides=2))
        model.add(Conv1D(40, 6, activation='relu', strides=1))
        model.add(Conv1D(50, 5, activation='relu', strides=1))
        model.add(Dropout(.2))
        model.add(Conv1D(50, 5, activation='relu', strides=1))
        model.add(Dropout(.2))
        model.add(Flatten())
        model.add(Dense(1024, activation='relu'))
        model.add(Dropout(.2))
        model.add(Dense(self.sequence_length))
        model.compile(loss='mse', optimizer='adam')

        return model

    def call_preprocessing(self, mains_lst, submeters_lst, method):

        if method == 'train':            
            processed_mains_lst = []
            for mains in mains_lst:
                new_mains = mains.values.flatten()
                n = self.sequence_length
                units_to_pad = n // 2
                new_mains = np.pad(new_mains, (units_to_pad,units_to_pad),'constant',constant_values = (0,0))
                new_mains = np.array([new_mains[i:i + n] for i in range(len(new_mains) - n + 1)])
                new_mains = (new_mains - self.mains_mean) / self.mains_std
                processed_mains_lst.append(pd.DataFrame(new_mains))
            #new_mains = pd.DataFrame(new_mains)
            appliance_list = []
            for app_index, (app_name, app_df_lst) in enumerate(submeters_lst):

                if app_name in self.appliance_params:
                    app_mean = self.appliance_params[app_name]['mean']
                    app_std = self.appliance_params[app_name]['std']
                else:
                    print ("Parameters for ", app_name ," were not found!")
                    raise ApplianceNotFoundError()


                processed_app_dfs = []
                for app_df in app_df_lst:                    
                    new_app_readings = app_df.values.flatten()
                    new_app_readings = np.pad(new_app_readings, (units_to_pad,units_to_pad),'constant',constant_values = (0,0))
                    new_app_readings = np.array([new_app_readings[i:i + n] for i in range(len(new_app_readings) - n + 1)])                    
                    new_app_readings = (new_app_readings - app_mean) / app_std  # /self.max_val
                    processed_app_dfs.append(pd.DataFrame(new_app_readings))
                    
                    
                appliance_list.append((app_name, processed_app_dfs))
                #new_app_readings = np.array([ new_app_readings[i:i+n] for i in range(len(new_app_readings)-n+1) ])
                #print (new_mains.shape, new_app_readings.shape, app_name)

            return processed_mains_lst, appliance_list

        else:
            processed_mains_lst = []
            for mains in mains_lst:
                new_mains = mains.values.flatten()
                n = self.sequence_length
                units_to_pad = n // 2
                #new_mains = np.pad(new_mains, (units_to_pad,units_to_pad),'constant',constant_values = (0,0))
                new_mains = np.array([new_mains[i:i + n] for i in range(len(new_mains) - n + 1)])
                new_mains = (new_mains - self.mains_mean) / self.mains_std
                new_mains = new_mains.reshape((-1, self.sequence_length))
                processed_mains_lst.append(pd.DataFrame(new_mains))
            return processed_mains_lst

    def set_appliance_params(self,train_appliances):

        for (app_name,df_list) in train_appliances:
            l = np.array(pd.concat(df_list,axis=0))
            app_mean = np.mean(l)
            app_std = np.std(l)
            if app_std<1:
                app_std = 100
            self.appliance_params.update({app_name:{'mean':app_mean,'std':app_std}})

    def clear_model_checkpoints(self):
        with os.scandir() as path_list:
            for entry in path_list:
                if entry.is_file() and entry.name.startswith(self.file_prefix) \
                        and entry.name.endswith(".h5"):
                    print("{}: Removing {}".format(self.MODEL_NAME, entry.path))
                    os.remove(entry.path)
<|MERGE_RESOLUTION|>--- conflicted
+++ resolved
@@ -13,17 +13,9 @@
 from tensorflow.keras.optimizers import SGD
 from tensorflow.keras.models import Sequential, load_model
 import matplotlib.pyplot as plt
-<<<<<<< HEAD
-from sklearn.model_selection import train_test_split
-from keras.callbacks import ModelCheckpoint
-import keras.backend as K
-=======
 from tensorflow.keras.callbacks import ModelCheckpoint
 import tensorflow.keras.backend as K
 import random
-random.seed(10)
-np.random.seed(10)
->>>>>>> e7fc09e8
 
 
 class SequenceLengthError(Exception):
@@ -52,12 +44,7 @@
             print ("Sequence length should be odd!")
             raise (SequenceLengthError)
 
-<<<<<<< HEAD
     def partial_fit(self, train_main, train_appliances, do_preprocessing=True, current_epoch=0, **load_kwargs):
-
-=======
-    def partial_fit(self, train_main, train_appliances, do_preprocessing=True, **load_kwargs):
->>>>>>> e7fc09e8
         print("...............Seq2Seq partial_fit running...............")
         if len(self.appliance_params) == 0:
             self.set_appliance_params(train_appliances)
@@ -101,8 +88,8 @@
                     )
                     model.load_weights(filepath)
 
+                    
     def disaggregate_chunk(self,test_main_list,model=None,do_preprocessing=True):
-
         if model is not None:
             self.models = model
 
